package hudson.plugins.audit_trail;

import com.gargoylesoftware.htmlunit.FailingHttpStatusCodeException;
import com.gargoylesoftware.htmlunit.HttpMethod;
import com.gargoylesoftware.htmlunit.WebRequest;
import com.gargoylesoftware.htmlunit.html.HtmlForm;
import com.gargoylesoftware.htmlunit.html.HtmlPage;
import hudson.Util;
import hudson.model.Cause;
import hudson.model.FreeStyleProject;
import org.apache.http.HttpStatus;
import org.junit.Rule;
import org.junit.Test;
import org.junit.rules.TemporaryFolder;
import org.jvnet.hudson.test.Issue;
import org.jvnet.hudson.test.JenkinsRule;

import java.io.File;
import java.net.URL;
import java.nio.charset.StandardCharsets;
import java.util.regex.Pattern;

import static org.junit.Assert.assertTrue;

/**
 * Created by Pierre Beitz
 * on 18/11/2019.
 */
public class AuditTrailFilterTest {
    public static final int LONG_DELAY = 50000;
    @Rule
    public JenkinsRule j = new JenkinsRule();
    @Rule
    public TemporaryFolder tmpDir = new TemporaryFolder();

    @Test
    public void cancelItemLogsTheQueryStringAndTheUser() throws Exception {
        File logFile = new File(tmpDir.getRoot(), "test.log");
        JenkinsRule.WebClient wc = j.createWebClient();
        new SimpleAuditTrailPluginConfiguratorHelper(logFile).sendConfiguration(j, wc);

        FreeStyleProject job = j.createFreeStyleProject("test-job");
        job.scheduleBuild2(LONG_DELAY, new Cause.UserIdCause());
        WebRequest request = new WebRequest(new URL(wc.createCrumbedUrl("queue/cancelItem") + "&id=1"), HttpMethod.POST);

        try {
            wc.getPage(request);
        } catch (FailingHttpStatusCodeException e) {
            // silently ignore, the API is currently undocumented and returns a 404
            // see https://issues.jenkins-ci.org/browse/JENKINS-21311
        }

        String log = Util.loadFile(new File(tmpDir.getRoot(), "test.log.0"), StandardCharsets.UTF_8);
        assertTrue("logged actions: " + log, Pattern.compile(".*id=1.*job/test-job.*by \\Q127.0.0.1\\E.*", Pattern.DOTALL).matcher(log).matches());
    }

<<<<<<< HEAD
    @Issue("JENKINS-15731")
    @Test
    public void createItemLogsTheNewItemName() throws Exception {
        File logFile = new File(tmpDir.getRoot(), "create-item.log");
        JenkinsRule.WebClient wc = j.createWebClient();
        new SimpleAuditTrailPluginConfiguratorHelper(logFile).sendConfiguration(j, wc);

        String jobName = "Job With Space";
        HtmlPage configure = wc.goTo("view/all/newJob");
        HtmlForm form = configure.getFormByName("createItem");
        form.getInputByName("name").setValueAttribute(jobName);
        // not clear to me why the input is not visible in the test (yet it exists in the page)
        // for some reason the two next calls are needed
        form.getInputByValue("hudson.model.FreeStyleProject").click(false, false, false, true, true, false);
        form.getInputByValue("hudson.model.FreeStyleProject").setChecked(true);
        j.submit(form);

        String log = Util.loadFile(new File(tmpDir.getRoot(), "create-item.log.0"), StandardCharsets.UTF_8);
        assertTrue("logged actions: " + log, Pattern.compile(".*createItem \\(" + jobName + "\\).*by \\Q127.0.0.1\\E.*", Pattern.DOTALL).matcher(log).matches());

=======
    @Test
    @Issue("SECURITY-1815")
    public void requestWithSemiColumnIsProperlyLogged() throws Exception {
        String logFileName = "security-1815.log";
        File logFile = new File(tmpDir.getRoot(), logFileName);
        JenkinsRule.WebClient wc = j.createWebClient();
        new SimpleAuditTrailPluginConfiguratorHelper(logFile).sendConfiguration(j, wc);

        WebRequest request = new WebRequest(new URL(wc.getContextPath()+ "quietDown/..;/") , HttpMethod.POST);
        wc.addCrumb(request);

        try {
            wc.getPage(request);
        } catch (FailingHttpStatusCodeException e) {
            if(e.getStatusCode() != HttpStatus.SC_METHOD_NOT_ALLOWED) {
                // when the plugin is moved to a Core implementing SECURITY-1815 this request will start returning with
                // a 400 error code. Voluntarily rethrowing to have this fail,
                // because this failing test will be the time to reconsider removing this specific dev
                throw e;
            }
            // otherwise silently ignore, the endpoint returns a 405
        }
        String log = Util.loadFile(new File(tmpDir.getRoot(), logFileName + ".0"), StandardCharsets.UTF_8);
        assertTrue("logged actions: " + log, log.contains("quietDown"));
>>>>>>> e1bb4676
    }
}<|MERGE_RESOLUTION|>--- conflicted
+++ resolved
@@ -54,28 +54,6 @@
         assertTrue("logged actions: " + log, Pattern.compile(".*id=1.*job/test-job.*by \\Q127.0.0.1\\E.*", Pattern.DOTALL).matcher(log).matches());
     }
 
-<<<<<<< HEAD
-    @Issue("JENKINS-15731")
-    @Test
-    public void createItemLogsTheNewItemName() throws Exception {
-        File logFile = new File(tmpDir.getRoot(), "create-item.log");
-        JenkinsRule.WebClient wc = j.createWebClient();
-        new SimpleAuditTrailPluginConfiguratorHelper(logFile).sendConfiguration(j, wc);
-
-        String jobName = "Job With Space";
-        HtmlPage configure = wc.goTo("view/all/newJob");
-        HtmlForm form = configure.getFormByName("createItem");
-        form.getInputByName("name").setValueAttribute(jobName);
-        // not clear to me why the input is not visible in the test (yet it exists in the page)
-        // for some reason the two next calls are needed
-        form.getInputByValue("hudson.model.FreeStyleProject").click(false, false, false, true, true, false);
-        form.getInputByValue("hudson.model.FreeStyleProject").setChecked(true);
-        j.submit(form);
-
-        String log = Util.loadFile(new File(tmpDir.getRoot(), "create-item.log.0"), StandardCharsets.UTF_8);
-        assertTrue("logged actions: " + log, Pattern.compile(".*createItem \\(" + jobName + "\\).*by \\Q127.0.0.1\\E.*", Pattern.DOTALL).matcher(log).matches());
-
-=======
     @Test
     @Issue("SECURITY-1815")
     public void requestWithSemiColumnIsProperlyLogged() throws Exception {
@@ -100,6 +78,27 @@
         }
         String log = Util.loadFile(new File(tmpDir.getRoot(), logFileName + ".0"), StandardCharsets.UTF_8);
         assertTrue("logged actions: " + log, log.contains("quietDown"));
->>>>>>> e1bb4676
+    }
+
+    @Issue("JENKINS-15731")
+    @Test
+    public void createItemLogsTheNewItemName() throws Exception {
+        File logFile = new File(tmpDir.getRoot(), "create-item.log");
+        JenkinsRule.WebClient wc = j.createWebClient();
+        new SimpleAuditTrailPluginConfiguratorHelper(logFile).sendConfiguration(j, wc);
+
+        String jobName = "Job With Space";
+        HtmlPage configure = wc.goTo("view/all/newJob");
+        HtmlForm form = configure.getFormByName("createItem");
+        form.getInputByName("name").setValueAttribute(jobName);
+        // not clear to me why the input is not visible in the test (yet it exists in the page)
+        // for some reason the two next calls are needed
+        form.getInputByValue("hudson.model.FreeStyleProject").click(false, false, false, true, true, false);
+        form.getInputByValue("hudson.model.FreeStyleProject").setChecked(true);
+        j.submit(form);
+
+        String log = Util.loadFile(new File(tmpDir.getRoot(), "create-item.log.0"), StandardCharsets.UTF_8);
+        assertTrue("logged actions: " + log, Pattern.compile(".*createItem \\(" + jobName + "\\).*by \\Q127.0.0.1\\E.*", Pattern.DOTALL).matcher(log).matches());
+
     }
 }