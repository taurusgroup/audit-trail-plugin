--- conflicted
+++ resolved
@@ -46,15 +46,9 @@
  * @author Alan Harder
  */
 public class AuditTrailPlugin extends Plugin {
-<<<<<<< HEAD
     private String pattern = ".*/(?:configSubmit|doDelete|postBuildResult|enable|disable|"
-      + "cancelQueue|stop|toggleLogKeep|doWipeOutWorkspace|createItem|createView|toggleOffline)";
-=======
-    private String log, pattern = ".*/(?:configSubmit|doDelete|postBuildResult|"
-            + "cancelQueue|stop|toggleLogKeep|doWipeOutWorkspace|createItem|createView|" +
-            "toggleOffline|cancelQuietDown|quietDown|restart|exit|safeExit)";
-    private int limit = 1, count = 1;
->>>>>>> 4826421b
+      + "cancelQueue|stop|toggleLogKeep|doWipeOutWorkspace|createItem|createView|toggleOffline|"
+      + "cancelQuietDown|quietDown|restart|exit|safeExit)";
     private boolean logBuildCause = true;
 
     private List<AuditLogger> loggers = new ArrayList<AuditLogger>();
