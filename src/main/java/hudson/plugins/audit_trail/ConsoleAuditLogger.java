package hudson.plugins.audit_trail;

import hudson.Extension;
import hudson.model.Descriptor;
import hudson.util.ListBoxModel;
import org.kohsuke.stapler.DataBoundConstructor;

import java.io.PrintStream;
import java.text.SimpleDateFormat;
import java.util.Date;

/**
 * @author <a href="mailto:cleclerc@cloudbees.com">Cyrille Le Clerc</a>
 */
public class ConsoleAuditLogger extends AuditLogger {
    public enum Output {STD_OUT, STD_ERR}

    private final Output output;
    private final String dateFormat;
<<<<<<< HEAD
    private transient PrintStream out;
    private transient SimpleDateFormat sdf;


    @DataBoundConstructor
    public ConsoleAuditLogger(Output output, String dateFormat) {
        if (output == null) {
=======
    private final SimpleDateFormat sdf;
    private final String logPrefix;
    private String logPrefixPadded;
    
    @DataBoundConstructor
    public ConsoleAuditLogger(Output output, String dateFormat, String logPrefix) {
        if (output == null)
>>>>>>> 0252bdbd
            throw new NullPointerException("output can not be null");
        }
        if (dateFormat == null) {
            throw new NullPointerException("dateFormat can not be null");
<<<<<<< HEAD
        }

=======
        
        this.logPrefix = logPrefix;
>>>>>>> 0252bdbd
        this.output = output;
        if (output != Output.STD_ERR && output != Output.STD_OUT) {
                throw new IllegalArgumentException("Unsupported output " + output);
        }

        this.dateFormat = dateFormat;

        // validate the dataFormat
        new SimpleDateFormat(dateFormat);
    }

    @Override
    public void log(String event) {
<<<<<<< HEAD
        synchronized (output) {
            this.out.println(sdf.format(new Date()) + " - " + event);
=======
        synchronized (sdf) {
            this.out.println(sdf.format(new Date()) + this.getLogPrefixPadded() + event);
>>>>>>> 0252bdbd
        }
    }

    @Override
    public void configure() {
        synchronized (output) {
            switch (output) {
                case STD_ERR:
                    out = System.err;
                    break;
                case STD_OUT:
                    out = System.out;
                    break;
            }
            sdf = new SimpleDateFormat(dateFormat);
        }
    }

    public Output getOutput() {
        return output;
    }

    public String getDateFormat() {
        return this.dateFormat;
    }
    
    public String getLogPrefix() {return this.logPrefix;}
    
    private Boolean hasLogPrefix() {return this.logPrefix != null && !this.logPrefix.equals("");}
    
    private String getLogPrefixPadded() {
        if (hasLogPrefix()) {
            if (logPrefixPadded == null)
                logPrefixPadded = String.format(" - %s - ", getLogPrefix());
            return logPrefixPadded;
        }
        
        return " - ";
    }
    
    @Extension
    public static class DescriptorImpl extends Descriptor<AuditLogger> {

        @Override
        public String getDisplayName() {
            return "Console";
        }

        public ListBoxModel doFillOutputItems() {
            ListBoxModel items = new ListBoxModel();
            Output[] outputs = Output.values();
            for (Output output : outputs) {
                items.add(output.name());
            }
            return items;
        }
    }

    @Override
    public boolean equals(Object o) {
        if (this == o) return true;
        if (!(o instanceof ConsoleAuditLogger)) return false;

        ConsoleAuditLogger that = (ConsoleAuditLogger) o;

        if (!dateFormat.equals(that.dateFormat)) return false;
        if (output != that.output) return false;
        if (!logPrefix.equals(that.logPrefix)) return false;
        
        return true;
    }

    @Override
    public int hashCode() {
        int result = output.hashCode();
        result = 31 * result + dateFormat.hashCode();
        result = 31 * result + logPrefix.hashCode();
        return result;
    }
}<|MERGE_RESOLUTION|>--- conflicted
+++ resolved
@@ -17,34 +17,21 @@
 
     private final Output output;
     private final String dateFormat;
-<<<<<<< HEAD
+    private final String logPrefix;
     private transient PrintStream out;
     private transient SimpleDateFormat sdf;
-
+    private transient String logPrefixPadded;
 
     @DataBoundConstructor
-    public ConsoleAuditLogger(Output output, String dateFormat) {
+    public ConsoleAuditLogger(Output output, String dateFormat, String logPrefix) {
         if (output == null) {
-=======
-    private final SimpleDateFormat sdf;
-    private final String logPrefix;
-    private String logPrefixPadded;
-    
-    @DataBoundConstructor
-    public ConsoleAuditLogger(Output output, String dateFormat, String logPrefix) {
-        if (output == null)
->>>>>>> 0252bdbd
             throw new NullPointerException("output can not be null");
         }
         if (dateFormat == null) {
             throw new NullPointerException("dateFormat can not be null");
-<<<<<<< HEAD
         }
 
-=======
-        
         this.logPrefix = logPrefix;
->>>>>>> 0252bdbd
         this.output = output;
         if (output != Output.STD_ERR && output != Output.STD_OUT) {
                 throw new IllegalArgumentException("Unsupported output " + output);
@@ -58,13 +45,8 @@
 
     @Override
     public void log(String event) {
-<<<<<<< HEAD
         synchronized (output) {
-            this.out.println(sdf.format(new Date()) + " - " + event);
-=======
-        synchronized (sdf) {
-            this.out.println(sdf.format(new Date()) + this.getLogPrefixPadded() + event);
->>>>>>> 0252bdbd
+            this.out.println(sdf.format(new Date()) + this.logPrefixPadded + event);
         }
     }
 
@@ -80,6 +62,7 @@
                     break;
             }
             sdf = new SimpleDateFormat(dateFormat);
+            this.logPrefixPadded = getLogPrefixPadded();
         }
     }
 
@@ -90,21 +73,26 @@
     public String getDateFormat() {
         return this.dateFormat;
     }
-    
-    public String getLogPrefix() {return this.logPrefix;}
-    
-    private Boolean hasLogPrefix() {return this.logPrefix != null && !this.logPrefix.equals("");}
-    
+
+    public String getLogPrefix() {
+        return this.logPrefix;
+    }
+
+    private Boolean hasLogPrefix() {
+        return this.logPrefix != null && !this.logPrefix.equals("");
+    }
+
     private String getLogPrefixPadded() {
         if (hasLogPrefix()) {
-            if (logPrefixPadded == null)
+            if (logPrefixPadded == null) {
                 logPrefixPadded = String.format(" - %s - ", getLogPrefix());
+            }
             return logPrefixPadded;
         }
-        
+
         return " - ";
     }
-    
+
     @Extension
     public static class DescriptorImpl extends Descriptor<AuditLogger> {
 
@@ -133,7 +121,7 @@
         if (!dateFormat.equals(that.dateFormat)) return false;
         if (output != that.output) return false;
         if (!logPrefix.equals(that.logPrefix)) return false;
-        
+
         return true;
     }
 
