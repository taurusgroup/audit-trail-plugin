<?xml version="1.0" encoding="UTF-8"?>
<project xmlns="http://maven.apache.org/POM/4.0.0" xmlns:xsi="http://www.w3.org/2001/XMLSchema-instance" xsi:schemaLocation="http://maven.apache.org/POM/4.0.0 http://maven.apache.org/maven-v4_0_0.xsd">
    <modelVersion>4.0.0</modelVersion>

    <parent>
        <groupId>org.jenkins-ci.plugins</groupId>
        <artifactId>plugin</artifactId>
        <version>4.40</version>
        <relativePath />
    </parent>

    <artifactId>audit-trail</artifactId>
    <packaging>hpi</packaging>
    <name>Audit Trail</name>
    <version>3.11-SNAPSHOT</version>
    <properties>
        <jenkins.version>2.340</jenkins.version>
        <java.level>8</java.level>
        <slf4jVersion>1.7.30</slf4jVersion>
    </properties>

    <url>https://github.com/jenkinsci/audit-trail-plugin</url>

    <scm>
        <connection>scm:git:git://github.com/jenkinsci/audit-trail-plugin.git</connection>
        <developerConnection>scm:git:git@github.com:jenkinsci/audit-trail-plugin.git</developerConnection>
        <url>https://github.com/jenkinsci/audit-trail-plugin</url>
        <tag>HEAD</tag>
    </scm>

    <licenses>
        <license>
            <name>MIT License</name>
            <url>https://opensource.org/licenses/MIT</url>
        </license>
    </licenses>

    <developers>
        <developer>
            <id>pierrebtz</id>
            <name>Pierre Beitz</name>
            <email>pibeitz@gmail.com</email>
            <roles>
                <role>Maintainer</role>
            </roles>
        </developer>
    </developers>

    <dependencies>
        <dependency>
            <groupId>com.cloudbees</groupId>
            <artifactId>syslog-java-client</artifactId>
            <version>1.1.7</version>
        </dependency>
        <dependency>
            <groupId>com.google.code.findbugs</groupId>
            <artifactId>jsr305</artifactId>
            <version>3.0.2</version>
            <optional>true</optional>
        </dependency>
        <dependency>
            <groupId>io.jenkins</groupId>
            <artifactId>configuration-as-code</artifactId>
            <scope>test</scope>
        </dependency>
        <dependency>
            <groupId>io.jenkins.configuration-as-code</groupId>
            <artifactId>test-harness</artifactId>
            <scope>test</scope>
        </dependency>
        <dependency>
            <groupId>org.mockito</groupId>
            <artifactId>mockito-core</artifactId>
            <scope>test</scope>
        </dependency>
        <dependency>
            <groupId>org.jenkins-ci.plugins</groupId>
            <artifactId>apache-httpcomponents-client-4-api</artifactId>
        </dependency>
        <dependency>
            <groupId>org.jenkins-ci.plugins</groupId>
            <artifactId>credentials</artifactId>
            <version>1126.ve05618c41e62</version>
        </dependency>
    </dependencies>

    <build>
        <plugins>
            <plugin>
                <groupId>org.jenkins-ci.tools</groupId>
                <artifactId>maven-hpi-plugin</artifactId>
                <configuration>
                    <loggers>
                        <hudson.plugins.audit_trail>FINE</hudson.plugins.audit_trail>
                    </loggers>
                    <minimumJavaVersion>8</minimumJavaVersion>
                </configuration>
            </plugin>
        </plugins>
    </build>

    <repositories>
        <repository>
            <id>repo.jenkins-ci.org</id>
            <url>https://repo.jenkins-ci.org/public/</url>
        </repository>
    </repositories>

    <pluginRepositories>
        <pluginRepository>
            <id>repo.jenkins-ci.org</id>
            <url>https://repo.jenkins-ci.org/public/</url>
        </pluginRepository>
    </pluginRepositories>

    <dependencyManagement>
        <dependencies>
            <dependency>
                <groupId>io.jenkins.tools.bom</groupId>
                <artifactId>bom-2.332.x</artifactId>
                <version>1246.va_b_50630c1d19</version>
                <scope>import</scope>
                <type>pom</type>
            </dependency>
<<<<<<< HEAD
            <!--  See
            https://groups.google.com/d/msgid/jenkinsci-dev/64f55a31-4dfa-4ba9-b15e-aca6e7620864n%40googlegroups.com
            -->
            <dependency><!-- If caffeine is needed, use version 2.9.1.
                       Resolves an upper bounds dependency message.
                       Does not include caffeine in the hpi file. -->
                <groupId>com.github.ben-manes.caffeine</groupId>
                <artifactId>caffeine</artifactId>
                <exclusions>
                    <!--  do not bring in the annotations -->
                    <exclusion>
                        <groupId>org.checkerframework</groupId>
                        <artifactId>checker-qual</artifactId>
                    </exclusion>
                    <exclusion>
                        <groupId>com.google.errorprone</groupId>
                        <artifactId>error_prone_annotations</artifactId>
                    </exclusion>
                </exclusions>
            </dependency>
=======
>>>>>>> 42b5df81
        </dependencies>
    </dependencyManagement>

</project><|MERGE_RESOLUTION|>--- conflicted
+++ resolved
@@ -122,29 +122,6 @@
                 <scope>import</scope>
                 <type>pom</type>
             </dependency>
-<<<<<<< HEAD
-            <!--  See
-            https://groups.google.com/d/msgid/jenkinsci-dev/64f55a31-4dfa-4ba9-b15e-aca6e7620864n%40googlegroups.com
-            -->
-            <dependency><!-- If caffeine is needed, use version 2.9.1.
-                       Resolves an upper bounds dependency message.
-                       Does not include caffeine in the hpi file. -->
-                <groupId>com.github.ben-manes.caffeine</groupId>
-                <artifactId>caffeine</artifactId>
-                <exclusions>
-                    <!--  do not bring in the annotations -->
-                    <exclusion>
-                        <groupId>org.checkerframework</groupId>
-                        <artifactId>checker-qual</artifactId>
-                    </exclusion>
-                    <exclusion>
-                        <groupId>com.google.errorprone</groupId>
-                        <artifactId>error_prone_annotations</artifactId>
-                    </exclusion>
-                </exclusions>
-            </dependency>
-=======
->>>>>>> 42b5df81
         </dependencies>
     </dependencyManagement>
 
